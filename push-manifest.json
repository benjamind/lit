{
  "/": {
<<<<<<< HEAD
    "src/components/shop-app.js": {
=======
    "src/shop-app.js": {
      "crossorigin": "anonymous",
>>>>>>> a7e2968f
      "type": "script",
      "weight": 1
    },
    "node_modules/@webcomponents/webcomponentsjs/webcomponents-loader.js": {
      "type": "script",
      "weight": 1
    }
  },
  "/list/.*": {
<<<<<<< HEAD
    "src/components/shop-app.js": {
      "type": "script",
      "weight": 1
    },
    "src/components/shop-list.js": {
=======
    "src/shop-app.js": {
      "crossorigin": "anonymous",
      "type": "script",
      "weight": 1
    },
    "src/shop-list.js": {
      "crossorigin": "anonymous",
>>>>>>> a7e2968f
      "type": "script",
      "weight": 1
    },
    "node_modules/@webcomponents/webcomponentsjs/webcomponents-loader.js": {
      "type": "script",
      "weight": 1
    }
  },
  "/detail/.*": {
<<<<<<< HEAD
    "src/components/shop-app.js": {
      "type": "script",
      "weight": 1
    },
    "src/components/shop-detail.js": {
=======
    "src/shop-app.js": {
      "crossorigin": "anonymous",
      "type": "script",
      "weight": 1
    },
    "src/shop-detail.js": {
      "crossorigin": "anonymous",
>>>>>>> a7e2968f
      "type": "script",
      "weight": 1
    },
    "node_modules/@webcomponents/webcomponentsjs/webcomponents-loader.js": {
      "type": "script",
      "weight": 1
    }
  },
  "/cart": {
<<<<<<< HEAD
    "src/components/shop-app.js": {
      "type": "script",
      "weight": 1
    },
    "src/components/shop-cart.js": {
=======
    "src/shop-app.js": {
      "crossorigin": "anonymous",
      "type": "script",
      "weight": 1
    },
    "src/shop-cart.js": {
      "crossorigin": "anonymous",
>>>>>>> a7e2968f
      "type": "script",
      "weight": 1
    },
    "node_modules/@webcomponents/webcomponentsjs/webcomponents-loader.js": {
      "type": "script",
      "weight": 1
    }
  },
  "/checkout": {
<<<<<<< HEAD
    "src/components/shop-app.js": {
      "type": "script",
      "weight": 1
    },
    "src/components/shop-checkout.js": {
=======
    "src/shop-app.js": {
      "crossorigin": "anonymous",
      "type": "script",
      "weight": 1
    },
    "src/shop-checkout.js": {
      "crossorigin": "anonymous",
>>>>>>> a7e2968f
      "type": "script",
      "weight": 1
    },
    "node_modules/@webcomponents/webcomponentsjs/webcomponents-loader.js": {
      "type": "script",
      "weight": 1
    }
  }
}<|MERGE_RESOLUTION|>--- conflicted
+++ resolved
@@ -1,11 +1,7 @@
 {
   "/": {
-<<<<<<< HEAD
     "src/components/shop-app.js": {
-=======
-    "src/shop-app.js": {
       "crossorigin": "anonymous",
->>>>>>> a7e2968f
       "type": "script",
       "weight": 1
     },
@@ -15,21 +11,13 @@
     }
   },
   "/list/.*": {
-<<<<<<< HEAD
     "src/components/shop-app.js": {
+      "crossorigin": "anonymous",
       "type": "script",
       "weight": 1
     },
     "src/components/shop-list.js": {
-=======
-    "src/shop-app.js": {
       "crossorigin": "anonymous",
-      "type": "script",
-      "weight": 1
-    },
-    "src/shop-list.js": {
-      "crossorigin": "anonymous",
->>>>>>> a7e2968f
       "type": "script",
       "weight": 1
     },
@@ -39,21 +27,13 @@
     }
   },
   "/detail/.*": {
-<<<<<<< HEAD
     "src/components/shop-app.js": {
+      "crossorigin": "anonymous",
       "type": "script",
       "weight": 1
     },
     "src/components/shop-detail.js": {
-=======
-    "src/shop-app.js": {
       "crossorigin": "anonymous",
-      "type": "script",
-      "weight": 1
-    },
-    "src/shop-detail.js": {
-      "crossorigin": "anonymous",
->>>>>>> a7e2968f
       "type": "script",
       "weight": 1
     },
@@ -63,21 +43,13 @@
     }
   },
   "/cart": {
-<<<<<<< HEAD
     "src/components/shop-app.js": {
+      "crossorigin": "anonymous",
       "type": "script",
       "weight": 1
     },
     "src/components/shop-cart.js": {
-=======
-    "src/shop-app.js": {
       "crossorigin": "anonymous",
-      "type": "script",
-      "weight": 1
-    },
-    "src/shop-cart.js": {
-      "crossorigin": "anonymous",
->>>>>>> a7e2968f
       "type": "script",
       "weight": 1
     },
@@ -87,21 +59,13 @@
     }
   },
   "/checkout": {
-<<<<<<< HEAD
     "src/components/shop-app.js": {
+      "crossorigin": "anonymous",
       "type": "script",
       "weight": 1
     },
     "src/components/shop-checkout.js": {
-=======
-    "src/shop-app.js": {
       "crossorigin": "anonymous",
-      "type": "script",
-      "weight": 1
-    },
-    "src/shop-checkout.js": {
-      "crossorigin": "anonymous",
->>>>>>> a7e2968f
       "type": "script",
       "weight": 1
     },
