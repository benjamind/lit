--- conflicted
+++ resolved
@@ -1,7 +1,3 @@
-<<<<<<< HEAD
-export * from './controllers/updating-controller.js';
-export * from './controllers/context.js';
-=======
 /**
  * @license
  * Copyright (c) 2017 The Polymer Project Authors. All rights reserved.
@@ -16,4 +12,4 @@
  * http://polymer.github.io/PATENTS.txt
  */
 export * from './controllers/updating-controller.js';
->>>>>>> 38232d6c
+export * from './controllers/context.js';